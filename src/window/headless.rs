use crate::{Context, CoreError};
use glutin_029::{
    dpi::PhysicalSize, event_loop::EventLoop, ContextBuilder, ContextCurrentState, CreationError,
    NotCurrent, PossiblyCurrent,
};
use std::rc::Rc;
use thiserror::Error;

///
/// Error associated with a headless context.
///
#[derive(Error, Debug)]
#[allow(missing_docs)]
pub enum HeadlessError {
    #[error("glutin error")]
    GlutinCreationError(#[from] glutin_029::CreationError),
    #[error("glutin error")]
    GlutinContextError(#[from] glutin_029::ContextError),
    #[error("error in three-d")]
    ThreeDError(#[from] CoreError),
}

///
/// A headless graphics context, ie. a graphics context that is not associated with any window.
/// For a graphics context associated with a window, see [WindowedContext](crate::WindowedContext).
/// Can only be created on native, not on web.
///
#[derive(Clone)]
pub struct HeadlessContext {
    context: Context,
    _glutin_context: Rc<glutin_029::Context<PossiblyCurrent>>,
}

impl HeadlessContext {
    ///
    /// Creates a new headless graphics context.
    ///
    #[allow(unsafe_code)]
    pub fn new() -> Result<Self, HeadlessError> {
        let cb = ContextBuilder::new();
        let glutin_context = build_context(cb)?;
        let glutin_context = unsafe { glutin_context.make_current().map_err(|(_, e)| e)? };
        let context = Context::from_gl_context(std::sync::Arc::new(unsafe {
            crate::context::Context::from_loader_function(|s| {
                glutin_context.get_proc_address(s) as *const _
            })
        }))?;
        Ok(Self {
            context,
            _glutin_context: Rc::new(glutin_context),
        })
    }
}

impl std::ops::Deref for HeadlessContext {
    type Target = Context;
    fn deref(&self) -> &Self::Target {
        &self.context
    }
}

/*#[cfg(target_os = "linux")]
fn build_context_surfaceless<T1: ContextCurrentState>(
    cb: ContextBuilder<T1>,
    el: &EventLoop<()>,
) -> Result<glutin_029::Context<NotCurrent>, CreationError> {
    use glutin_029::platform::unix::HeadlessContextExt;
    cb.build_surfaceless(&el)
}*/

fn build_context_headless<T1: ContextCurrentState>(
    cb: ContextBuilder<T1>,
    el: &EventLoop<()>,
) -> Result<glutin_029::Context<NotCurrent>, CreationError> {
    let size_one = PhysicalSize::new(1, 1);
    cb.build_headless(&el, size_one)
}

#[cfg(target_os = "linux")]
fn build_context_osmesa<T1: ContextCurrentState>(
    cb: ContextBuilder<T1>,
) -> Result<glutin_029::Context<NotCurrent>, CreationError> {
    use glutin_029::platform::unix::HeadlessContextExt;
    let size_one = PhysicalSize::new(1, 1);
    cb.build_osmesa(size_one)
}

#[cfg(target_os = "linux")]
fn build_context<T1: ContextCurrentState>(
    cb: ContextBuilder<T1>,
) -> Result<glutin_029::Context<NotCurrent>, CreationError> {
    // On unix operating systems, you should always try for surfaceless first,
    // and if that does not work, headless (pbuffers), and if that too fails,
    // finally osmesa.
    //
    // If willing, you could attempt to use hidden windows instead of os mesa,
    // but note that you must handle events for the window that come on the
    // events loop.

    /*
    let err1 = match build_context_surfaceless(cb.clone(), &el) {
        Ok(ctx) => return Ok((ctx, el)),
        Err(err) => err,
    };*/

    let _err3 = match build_context_osmesa(cb.clone()) {
        Ok(ctx) => return Ok(ctx),
        Err(err) => err,
    };

    let el = EventLoop::new();

    let err2 = match build_context_headless(cb, &el) {
        Ok(ctx) => return Ok(ctx),
        Err(err) => err,
    };

    Err(err2)
}

#[cfg(not(any(target_os = "linux", target_os = "windows")))]
fn build_context<T1: ContextCurrentState>(
    cb: ContextBuilder<T1>,
) -> Result<glutin_029::Context<NotCurrent>, CreationError> {
    let el = EventLoop::new();
<<<<<<< HEAD
    build_context_headless(cb.clone(), &el).map(|ctx| (ctx, el))
}

#[cfg(target_os = "windows")]
fn build_context<T1: ContextCurrentState>(
    cb: ContextBuilder<T1>,
) -> Result<(glutin::Context<NotCurrent>, EventLoop<()>), CreationError> {
    use glutin::platform::windows::EventLoopExtWindows;
    let el = EventLoopExtWindows::new_any_thread();
    build_context_headless(cb.clone(), &el).map(|ctx| (ctx, el))
=======
    build_context_headless(cb.clone(), &el)
>>>>>>> a69b7087
}<|MERGE_RESOLUTION|>--- conflicted
+++ resolved
@@ -123,8 +123,7 @@
     cb: ContextBuilder<T1>,
 ) -> Result<glutin_029::Context<NotCurrent>, CreationError> {
     let el = EventLoop::new();
-<<<<<<< HEAD
-    build_context_headless(cb.clone(), &el).map(|ctx| (ctx, el))
+    build_context_headless(cb.clone(), &el)
 }
 
 #[cfg(target_os = "windows")]
@@ -134,7 +133,4 @@
     use glutin::platform::windows::EventLoopExtWindows;
     let el = EventLoopExtWindows::new_any_thread();
     build_context_headless(cb.clone(), &el).map(|ctx| (ctx, el))
-=======
-    build_context_headless(cb.clone(), &el)
->>>>>>> a69b7087
 }